--- conflicted
+++ resolved
@@ -40,16 +40,8 @@
     useOption("individual");
     useOption("warning");
     useOption("noncanonical");
-<<<<<<< HEAD
-    useOption("unique");
-    useOption("genome");
-    useOption("memory");
-    useOption("bloomError");
-    useOption("threads");
-=======
     useOption("reads");
     useOption("minCov");
->>>>>>> 5336e7a6
 }
 
 int CommandDistance::run() const
@@ -132,11 +124,7 @@
     {
         if ( options.at("sketchSize").active )
         {
-<<<<<<< HEAD
-            if ( parameters.bloomFilter && parameters.minHashesPerWindow != sketchRef.getMinHashesPerWindow() )
-=======
-            if ( parameters.reads && parameters.minHashesPerWindow != sketch.getMinHashesPerWindow() )
->>>>>>> 5336e7a6
+            if ( parameters.reads && parameters.minHashesPerWindow != sketchRef.getMinHashesPerWindow() )
             {
                 cerr << "ERROR: The sketch size must match the reference when using a bloom filter (leave this option out to inherit from the reference sketch)." << endl;
                 return 1;
