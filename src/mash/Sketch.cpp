// Copyright © 2015, Battelle National Biodefense Institute (BNBI);
// all rights reserved. Authored by: Brian Ondov, Todd Treangen,
// Sergey Koren, and Adam Phillippy
//
// See the LICENSE.txt file included with this software for license information.

#include "Sketch.h"
#include <unistd.h>
#include <zlib.h>
#include <stdio.h>
#include <iostream>
#include <fcntl.h>
#include <map>
#include "kseq.h"
#include "MurmurHash3.h"
#include <assert.h>
#include <queue>
#include <deque>
#include <set>
#include "Command.h" // TEMP for column printing
#include <sys/stat.h>
#include <capnp/message.h>
#include <capnp/serialize.h>
#include <sys/mman.h>

#define SET_BINARY_MODE(file)
#define CHUNK 16384
KSEQ_INIT(gzFile, gzread)

using namespace std;

typedef map < Sketch::hash_t, vector<Sketch::PositionHash> > LociByHash_map;

const vector<Sketch::Locus> & Sketch::getLociByHash(Sketch::hash_t hash) const
{
    return lociByHash.at(hash);
}

int Sketch::getMinKmerSize(uint64_t reference) const
{
	return ceil(log(references[reference].length * (1 - parameters.warning) / parameters.warning) / log(parameters.protein ? 20 : 4));
}

double Sketch::getRandomKmerChance(uint64_t reference) const
{
	return 1. / (pow(parameters.protein ? 20 : 4, parameters.kmerSize) / references[reference].length + 1.);
}

uint64_t Sketch::getReferenceIndex(string id) const
{
    if ( referenceIndecesById.count(id) == 1 )
    {
        return referenceIndecesById.at(id);
    }
    else
    {
        return -1;
    }
}

int Sketch::initFromFiles(const vector<string> & files, const Parameters & parametersNew, int verbosity, bool enforceParameters, bool contain)
{
    parameters = parametersNew;
    
<<<<<<< HEAD
	ThreadPool<Sketch::SketchInput, Sketch::SketchOutput> threadPool(0, parameters.parallelism);
	
    for ( int i = 0; i < files.size(); i++ )
    {
        bool isSketch = hasSuffix(files[i], suffixSketch);
=======
    int l;
    int count = 0;
    
    bool use64 = parameters.kmerSize > 16;
    
    uint64_t kmersTotal;
    uint64_t kmersUsed;
    
    for ( int i = 0; i < files.size(); i++ )
    {
        MinHashHeap minHashHeap(parameters.kmerSize > 16, parameters.minHashesPerWindow, parameters.reads ? parameters.minCov : 1);
        
        FILE * inStream = 0;
        
        if ( files[i] == "-" )
        {
            if ( verbosity > 0 )
            {
                cerr << "Sketching from stdin..." << endl;
            }
            
            inStream = stdin;
        }
        else
        {
            if ( verbosity > 0 )
            {
                cerr << "Sketching " << files[i] << "..." << endl;
            }
            
            inStream = fopen(files[i].c_str(), "r");
            
            if ( inStream == NULL )
            {
                cerr << "ERROR: could not open " << files[i] << " for reading." << endl;
                exit(1);
            }
        }
>>>>>>> 5336e7a6
        
        if ( isSketch )
        {
<<<<<<< HEAD
			// init header to check params
			//
			Sketch sketchTest;
			sketchTest.initParametersFromCapnp(files[i].c_str());
			
        	if ( i == 0 && ! enforceParameters )
=======
            references.resize(references.size() + 1);
            
            if ( files[i] != "-" )
            {
                references[references.size() - 1].name = files[i];
            }
            
            references[references.size() - 1].length = 0;
            references[references.size() - 1].hashesSorted.setUse64(use64);
        }
        
        bool skipped = false;
        
        while ((l = kseq_read(seq)) >= 0)
        {
            if ( l < parameters.kmerSize )
            {
            	skipped = true;
                continue;
            }
            
            if ( parameters.windowed )
            {
                positionHashesByReference.resize(count + 1);
            }
            
            if ( ! parameters.concatenated )
            {
                references.resize(references.size() + 1);
                references[references.size() - 1].hashesSorted.setUse64(use64);
                minHashHeap.clear();
            }
            
            if ( verbosity > 0 && parameters.windowed ) cout << '>' << seq->name.s << " (" << l << "nt)" << endl << endl;
            //if (seq->comment.l) printf("comment: %s\n", seq->comment.s);
            //printf("seq: %s\n", seq->seq.s);
            //if (seq->qual.l) printf("qual: %s\n", seq->qual.s);
            
            Reference & reference = references[references.size() - 1];
            
            if ( ! parameters.concatenated )
            {
                reference.name = seq->name.s;
                
                if ( seq->comment.l > 0 )
                {
                    reference.comment = seq->comment.s;
                }
                
                reference.length = l;
            }
            else if ( ! parameters.reads )
            {
                references[references.size() - 1].length += l;
                
                if ( files[i] == "-" && references[references.size() - 1].name == "" )
                {
                    references[references.size() - 1].name = seq->name.s;
                }
            }
            
            if ( parameters.windowed )
            {
                getMinHashPositions(positionHashesByReference[count], seq->seq.s, l, parameters, verbosity);
            }
            else
            {
                addMinHashes(minHashHeap, seq->seq.s, l, parameters);
            }
            
            if ( ! parameters.concatenated )
            {
                if ( ! parameters.windowed )
                {
                    setMinHashesForReference(references.size() - 1, minHashHeap);
                }
			
                count++;
            }
        }
		
		if ( parameters.reads )
		{
			references[references.size() - 1].length = minHashHeap.estimateSetSize();
		}
        
        if (  l != -1 )
        {
        	cerr << "\nERROR: reading " << files[i] << "." << endl;
        	exit(1);
        }
        
        if ( references[0].length == 0 )
        {
        	if ( skipped )
        	{
        		cerr << "\nWARNING: All fasta records in " << files[i] << "were shorter than the k-mer size (" << parameters.kmerSize << ")." << endl;
        	}
        	else
>>>>>>> 5336e7a6
        	{
        		initParametersFromCapnp(files[i].c_str());
        	}
        	
<<<<<<< HEAD
			if ( sketchTest.getKmerSize() != parameters.kmerSize )
			{
				cerr << "\nWARNING: The sketch " << files[i] << " has a kmer size (" << sketchTest.getKmerSize() << ") that does not match the current kmer size (" << parameters.kmerSize << "). This file will be skipped.\n\n";
				continue;
			}
		
			if ( sketchTest.getNoncanonical() != parameters.noncanonical )
			{
				cerr << "\nWARNING: The sketch " << files[i] << " is " << (sketchTest.getNoncanonical() ? "noncanonical" : "canonical") << ", which is incompatible with the current setting. This file will be skipped." << endl << endl;
				continue;
			}
			
            if ( ! contain && sketchTest.getMinHashesPerWindow() < parameters.minHashesPerWindow )
            {
                cerr << "\nWARNING: The sketch file " << files[i] << " has a target sketch size (" << sketchTest.getMinHashesPerWindow() << ") that is smaller than the current sketch size (" << parameters.minHashesPerWindow << "). This sketch will be skipped." << endl << endl;
                continue;
            }
            
            if ( sketchTest.getMinHashesPerWindow() > parameters.minHashesPerWindow )
            {
                cerr << "\nWARNING: The sketch file " << files[i] << " has a target sketch size (" << sketchTest.getMinHashesPerWindow() << ") that is larger than the current sketch size (" << parameters.minHashesPerWindow << "). Its sketches will be reduced." << endl << endl;
=======
            exit(1);
        }
        
        if ( parameters.reads )
        {
        	cerr << "Estimated genome size: " << minHashHeap.estimateSetSize() << endl;
        	cerr << "Estimated coverage:    " << minHashHeap.estimateMultiplicity() << endl;
        }
        
        if ( parameters.concatenated )
        {
            if ( ! parameters.windowed )
            {
                setMinHashesForReference(references.size() - 1, minHashHeap);
                //minHashHeap.computeStats();
>>>>>>> 5336e7a6
            }
            
            // init fully
            //
			threadPool.runWhenThreadAvailable(new SketchInput(files[i], 0, 0, "", "", parameters), loadCapnp);
        }
        else      
		{
			FILE * inStream;
		
			if ( files[i] == "-" )
			{
				if ( verbosity > 0 )
				{
					cerr << "Sketching from stdin..." << endl;
				}
			
				inStream = stdin;
			}
			else
			{
				if ( verbosity > 0 )
				{
					cerr << "Sketching " << files[i] << "..." << endl;
				}
			
				inStream = fopen(files[i].c_str(), "r");
			
				if ( inStream == NULL )
				{
					cerr << "ERROR: could not open " << files[i] << " for reading." << endl;
					exit(1);
				}
			}
		
			if ( parameters.concatenated )
			{
				fclose(inStream);
			
				threadPool.runWhenThreadAvailable(new SketchInput(files[i], 0, 0, "", "", parameters), sketchFile);
			}
			else
			{
				if ( ! sketchFileBySequence(inStream, &threadPool) )
				{
					cerr << "\nERROR: reading " << files[i] << "." << endl;
					exit(1);
				}
			
				fclose(inStream);
			}
		}
			
		while ( threadPool.outputAvailable() )
		{
			useThreadOutput(threadPool.popOutputWhenAvailable());
		}
    }
    
	while ( threadPool.running() )
	{
		useThreadOutput(threadPool.popOutputWhenAvailable());
	}
	
    /*
    printf("\nCombined hash table:\n\n");
    
    for ( LociByHash_umap::iterator i = lociByHash.begin(); i != lociByHash.end(); i++ )
    {
        printf("Hash %u:\n", i->first);
        
        for ( int j = 0; j < i->second.size(); j++ )
        {
            printf("   Seq: %d\tPos: %d\n", i->second.at(j).sequence, i->second.at(j).position);
        }
    }
    */
    
    createIndex();
    
    return 0;
}

void Sketch::initParametersFromCapnp(const char * file)
{
    int fd = open(file, O_RDONLY);
    
    if ( fd < 0 )
    {
        cerr << "ERROR: could not open \"" << file << "\" for reading." << endl;
        exit(1);
    }
    
    capnp::ReaderOptions readerOptions;
    
    readerOptions.traversalLimitInWords = 1000000000000;
    readerOptions.nestingLimit = 1000000;
    
    capnp::StreamFdMessageReader * message = new capnp::StreamFdMessageReader(fd, readerOptions);
    //capnp::FlatArrayMessageReader * message = new capnp::FlatArrayMessageReader(kj::ArrayPtr<const capnp::word>(reinterpret_cast<const capnp::word *>(data), fileInfo.st_size / sizeof(capnp::word)), readerOptions);
    capnp::MinHash::Reader reader = message->getRoot<capnp::MinHash>();
    
    parameters.kmerSize = reader.getKmerSize();
    parameters.error = reader.getError();
    parameters.minHashesPerWindow = reader.getMinHashesPerWindow();
    parameters.windowSize = reader.getWindowSize();
    parameters.concatenated = reader.getConcatenated();
    parameters.noncanonical = reader.getNoncanonical();
    
	close(fd);
	
	try
	{
		delete message;
	}
	catch (exception e) {}
}

bool Sketch::sketchFileBySequence(FILE * file, ThreadPool<Sketch::SketchInput, Sketch::SketchOutput> * threadPool)
{
	gzFile fp = gzdopen(fileno(file), "r");
	kseq_t *seq = kseq_init(fp);
	
    int l;
    int count = 0;
	bool skipped = false;
	
	while ((l = kseq_read(seq)) >= 0)
	{
		if ( l < parameters.kmerSize )
		{
			skipped = true;
			continue;
		}
		
		if ( parameters.windowed )
		{
			positionHashesByReference.resize(count + 1);
		}
		
		//if ( verbosity > 0 && parameters.windowed ) cout << '>' << seq->name.s << " (" << l << "nt)" << endl << endl;
		//if (seq->comment.l) printf("comment: %s\n", seq->comment.s);
		//printf("seq: %s\n", seq->seq.s);
		//if (seq->qual.l) printf("qual: %s\n", seq->qual.s);
		
		// buffer this out since kseq will overwrite (SketchInput will delete)
		//
		char * seqCopy = new char[l];
		//
		memcpy(seqCopy, seq->seq.s, l);
		
		threadPool->runWhenThreadAvailable(new SketchInput("", seqCopy, l, string(seq->name.s, seq->name.l), string(seq->comment.s, seq->comment.l), parameters), sketchSequence);
		
		while ( threadPool->outputAvailable() )
		{
			useThreadOutput(threadPool->popOutputWhenAvailable());
		}
    	
		count++;
	}
	
	if (  l != -1 )
	{
		return false;
	}
	
	return true;
}

void Sketch::useThreadOutput(SketchOutput * output)
{
	references.insert(references.end(), output->references.begin(), output->references.end());
	positionHashesByReference.insert(positionHashesByReference.end(), output->positionHashesByReference.begin(), output->positionHashesByReference.end());
	delete output;
}

void Sketch::warnKmerSize(uint64_t lengthMax, const std::string & lengthMaxName, double randomChance, int kMin, int warningCount) const
{
	cerr << "\nWARNING: For the k-mer size used (" << parameters.kmerSize
		<< "), the random match probability (" << randomChance
		<< ") is above the specified warning threshold ("
		<< parameters.warning << ") for the sequence \"" << lengthMaxName
		<< "\" of size " << lengthMax;
	
	if ( warningCount > 1 )
	{
		cerr << " (and " << (warningCount - 1) << " others)";
	}
	
	cerr << ". Distances to "
		<< (warningCount == 1 ? "this sequence" : "these sequences")
		<< " may be underestimated as a result. To meet the threshold of "
		<< parameters.warning << ", a k-mer size of at least " << kMin
		<< " is required.\n\n";
}

bool Sketch::writeToFile() const
{
    return writeToCapnp(file.c_str()) == 0;
}

int Sketch::writeToCapnp(const char * file) const
{
    int fd = open(file, O_CREAT | O_WRONLY | O_TRUNC, 0644);
    
    if ( fd < 0 )
    {
        cerr << "ERROR: could not open " << file << " for writing.\n";
        exit(1);
    }
    
    capnp::MallocMessageBuilder message;
    capnp::MinHash::Builder builder = message.initRoot<capnp::MinHash>();
    
    capnp::MinHash::ReferenceList::Builder referenceListBuilder = builder.initReferenceList();
    
    capnp::List<capnp::MinHash::ReferenceList::Reference>::Builder referencesBuilder = referenceListBuilder.initReferences(references.size());
    
    for ( uint64_t i = 0; i < references.size(); i++ )
    {
        capnp::MinHash::ReferenceList::Reference::Builder referenceBuilder = referencesBuilder[i];
        
        referenceBuilder.setName(references[i].name);
        referenceBuilder.setComment(references[i].comment);
        referenceBuilder.setLength64(references[i].length);
        
        if ( references[i].hashesSorted.size() != 0 )
        {
            const HashList & hashes = references[i].hashesSorted;
            
            if ( parameters.kmerSize > 16 )
            {
                capnp::List<uint64_t>::Builder hashes64Builder = referenceBuilder.initHashes64(hashes.size());
            
                uint64_t index = 0;
            
                for ( uint64_t j = 0; j != hashes.size(); j++ )
                {
                    hashes64Builder.set(index, hashes.at(j).hash64);
                    index++;
                }
            }
            else
            {
                capnp::List<uint32_t>::Builder hashes32Builder = referenceBuilder.initHashes32(hashes.size());
            
                uint64_t index = 0;
            
                for ( uint64_t j = 0; j != hashes.size(); j++ )
                {
                    hashes32Builder.set(index, hashes.at(j).hash32);
                    index++;
                }
            }
        }
    }
    
    int locusCount = 0;
    
    for ( int i = 0; i < positionHashesByReference.size(); i++ )
    {
        locusCount += positionHashesByReference.at(i).size();
    }
    
    capnp::MinHash::LocusList::Builder locusListBuilder = builder.initLocusList();
    capnp::List<capnp::MinHash::LocusList::Locus>::Builder lociBuilder = locusListBuilder.initLoci(locusCount);
    
    int locusIndex = 0;
    
    for ( int i = 0; i < positionHashesByReference.size(); i++ )
    {
        for ( int j = 0; j < positionHashesByReference.at(i).size(); j++ )
        {
            capnp::MinHash::LocusList::Locus::Builder locusBuilder = lociBuilder[locusIndex];
            locusIndex++;
            
            locusBuilder.setSequence(i);
            locusBuilder.setPosition(positionHashesByReference.at(i).at(j).position);
            locusBuilder.setHash64(positionHashesByReference.at(i).at(j).hash);
        }
    }
    
    builder.setKmerSize(parameters.kmerSize);
    builder.setError(parameters.error);
    builder.setMinHashesPerWindow(parameters.minHashesPerWindow);
    builder.setWindowSize(parameters.windowSize);
    builder.setConcatenated(parameters.concatenated);
    builder.setNoncanonical(parameters.noncanonical);
    
    writeMessageToFd(fd, message);
    close(fd);
    
    return 0;
}

void Sketch::createIndex()
{
    for ( int i = 0; i < references.size(); i++ )
    {
        referenceIndecesById[references[i].name] = i;
    }
    
    for ( int i = 0; i < positionHashesByReference.size(); i++ )
    {
        for ( int j = 0; j < positionHashesByReference.at(i).size(); j++ )
        {
            const PositionHash & positionHash = positionHashesByReference.at(i).at(j);
            
            lociByHash[positionHash.hash].push_back(Locus(i, positionHash.position));
        }
    }
    
    kmerSpace = pow(4, parameters.kmerSize); // TODO: alphabet?
}

<<<<<<< HEAD
void addMinHashes(HashSet & minHashes, HashPriorityQueue & minHashesQueue, bloom_filter * bloomFilter, char * seq, uint64_t length, const Sketch::Parameters & parameters, uint64_t & kmersTotal, uint64_t & kmersUsed)
=======
void Sketch::setMinHashesForReference(uint64_t referenceIndex, const MinHashHeap & minHashHeap)
{
    HashList & hashList = references[referenceIndex].hashesSorted;
    hashList.clear();
    minHashHeap.toHashList(hashList);
    hashList.sort();
}

void addMinHashes(MinHashHeap & minHashHeap, char * seq, uint64_t length, const Sketch::Parameters & parameters)
>>>>>>> 5336e7a6
{
    int kmerSize = parameters.kmerSize;
    uint64_t mins = parameters.minHashesPerWindow;
    bool noncanonical = parameters.noncanonical;
    
    // Determine the 'mins' smallest hashes, including those already provided
    // (potentially replacing them). This allows min-hash sets across multiple
    // sequences to be determined.
    
    // uppercase TODO: alphabets?
    //
    for ( uint64_t i = 0; i < length; i++ )
    {
        if ( seq[i] > 90 )
        {
            seq[i] -= 32;
        }
    }
    
    bool use64 = kmerSize > 16;
    
    char * seqRev = new char[length];
    
    if ( ! noncanonical )
    {
        reverseComplement(seq, seqRev, length);
    }
    
    for ( uint64_t i = 0; i < length - kmerSize + 1; i++ )
    {
        bool useRevComp = false;
        bool debug = false;
        
        if ( ! noncanonical )
        {
            // repeatedly skip kmers with bad characters
            
            bool bad = false;
            
            for ( uint64_t j = i; j < i + kmerSize && i + kmerSize <= length; j++ )
            {
                char c = seq[j];
            
                if ( c != 'A' && c != 'C' && c != 'G' && c != 'T' )
                {
                    i = j; // skip to past the bad character
                    bad = true;
                    break;
                }
            }
            
            if ( bad )
            {
                continue;
            }
        
            if ( i + kmerSize > length )
            {
                // skipped to end
                break;
            }
            
            useRevComp = true;
            bool prefixEqual = true;
        
            if ( debug ) {for ( uint64_t j = i; j < i + kmerSize; j++ ) { cout << *(seq + j); } cout << endl;}
        
            for ( uint64_t j = 0; j < kmerSize; j++ )
            {
                char base = seq[i + j];
                char baseMinus = seqRev[length - i - kmerSize + j];
            
                if ( debug ) cout << baseMinus;
            
                if ( prefixEqual && baseMinus > base )
                {
                    useRevComp = false;
                    break;
                }
            
                if ( prefixEqual && baseMinus < base )
                {
                    prefixEqual = false;
                }
            }
        
            if ( debug ) cout << endl;
        }
        
        const char * kmer = useRevComp ? seqRev + length - i - kmerSize : seq + i;
        bool filter = false;
        
        hash_u hash = getHash(useRevComp ? seqRev + length - i - kmerSize : seq + i, kmerSize);
        
        if ( debug ) cout << endl;
        
		minHashHeap.tryInsert(hash);
    }
    
    if ( ! noncanonical )
    {
        delete [] seqRev;
    }
}

void getMinHashPositions(vector<Sketch::PositionHash> & positionHashes, char * seq, uint32_t length, const Sketch::Parameters & parameters, int verbosity)
{
    // Find positions whose hashes are min-hashes in any window of a sequence
    
    int kmerSize = parameters.kmerSize;
    int mins = parameters.minHashesPerWindow;
    int windowSize = parameters.windowSize;
    
    int nextValidKmer = 0;
    
    if ( windowSize > length - kmerSize + 1 )
    {
        windowSize = length - kmerSize + 1;
    }
    
    if ( verbosity > 1 ) cout << seq << endl << endl;
    
    // Associate positions with flags so they can be marked as min-hashes
    // at any point while the window is moved across them
    //
    struct CandidateLocus
    {
        CandidateLocus(int positionNew)
            :
            position(positionNew),
            isMinmer(false)
            {}
        
        int position;
        bool isMinmer;
    };
    
    // All potential min-hash loci in the current window organized by their
    // hashes so repeats can be grouped and so the sorted keys can be used to
    // keep track of the current h bottom hashes. A deque is used here (rather
    // than a standard queue) for each list of candidate loci for the sake of
    // debug output; the performance difference seems to be negligible.
    //
    map<Sketch::hash_t, deque<CandidateLocus>> candidatesByHash;
    
    // Keep references to the candidate loci in the map in the order of the
    // current window, allowing them to be popped off in the correct order as
    // the window is incremented.
    //
    queue<map<Sketch::hash_t, deque<CandidateLocus>>::iterator> windowQueue;
    
    // Keep a reference to the "hth" min-hash to determine efficiently whether
    // new hashes are min-hashes. It must be decremented when a hash is inserted
    // before it.
    //
    map<Sketch::hash_t, deque<CandidateLocus>>::iterator maxMinmer = candidatesByHash.end();
    
    // A reference to the list of potential candidates that has just been pushed
    // onto the back of the rolling window. During the loop, it will be assigned
    // to either an existing list (if the kmer is repeated), a new list, or a
    // dummy iterator (for invalid kmers).
    //
    map<Sketch::hash_t, deque<CandidateLocus>>::iterator newCandidates;
    
    int unique = 0;
    
    for ( int i = 0; i < length - kmerSize + 1; i++ )
    {
        // Increment the next valid kmer if needed. Invalid kmers must still be
        // processed to keep the queue filled, but will be associated with a
        // dummy iterator. (Currently disabled to allow all kmers; see below)
        //
        if ( i >= nextValidKmer )
        {
            for ( int j = i; j < i + kmerSize; j++ )
            {
                char c = seq[j];
                
                if ( c != 'A' && c != 'C' && c != 'G' && c != 'T' )
                {
                    // Uncomment to skip invalid kmers
                    //
                    //nextValidKmer = j + 1;
                    
                    break;
                }
            }
        }
        
        if ( i < nextValidKmer && verbosity > 1 )
        {
            cout << "  [";
        
            for ( int j = i; j < i + kmerSize; j++ )
            {
                cout << seq[j];
            }
            
            cout << "]" << endl;
        }
        
        if ( i >= nextValidKmer )
        {
            Sketch::hash_t hash = getHash(seq + i, kmerSize).hash64; // TODO: dynamic
            
            if ( verbosity > 1 )
            {
                cout << "   ";
            
                for ( int j = i; j < i + kmerSize; j++ )
                {
                    cout << seq[j]; 
                }
            
                cout << "   " << i << '\t' << hash << endl;
            }
            
            // Get the list of candidate loci for the current hash (if it is a
            // repeat) or insert a new list.
            //
            pair<map<Sketch::hash_t, deque<CandidateLocus>>::iterator, bool> inserted =
                candidatesByHash.insert(pair<Sketch::hash_t, deque<CandidateLocus>>(hash, deque<CandidateLocus>()));
            newCandidates = inserted.first;
            
            // Add the new candidate locus to the list
            //
            newCandidates->second.push_back(CandidateLocus(i));
            
            if
            (
                inserted.second && // inserted; decrement maxMinmer if...
                (
                    (
                        // ...just reached number of mins
                        
                        maxMinmer == candidatesByHash.end() &&
                        candidatesByHash.size() == mins
                    ) ||
                    (
                        // ...inserted before maxMinmer
                        
                        maxMinmer != candidatesByHash.end() &&
                        newCandidates->first < maxMinmer->first
                    )
                )
            )
            {
                maxMinmer--;
                
                if ( i >= windowSize )
                {
                    unique++;
                }
            }
        }
        else
        {
            // Invalid kmer; use a dummy iterator to pad the queue
            
            newCandidates = candidatesByHash.end();
        }
        
        // Push the new reference to the list of candidate loci for the new kmer
        // on the back of the window to roll it.
        //
        windowQueue.push(newCandidates);
        
        // A reference to the front of the window, to be popped off if the
        // window has grown to full size. This reference can be a dummy if the
        // window is not full size or if the front of the window is a dummy
        // representing an invalid kmer.
        //
        map<Sketch::hash_t, deque<CandidateLocus>>::iterator windowFront = candidatesByHash.end();
        
        if ( windowQueue.size() > windowSize )
        {
            windowFront = windowQueue.front();
            windowQueue.pop();
            
            if ( verbosity > 1 ) cout << "   \tPOP: " << windowFront->first << endl;
        }
        
        if ( windowFront != candidatesByHash.end() )
        {
            deque<CandidateLocus> & frontCandidates = windowFront->second;
            
            if ( frontCandidates.front().isMinmer )
            {
                if ( verbosity > 1 ) cout << "   \t   minmer: " << frontCandidates.front().position << '\t' << windowFront->first << endl;
                positionHashes.push_back(Sketch::PositionHash(frontCandidates.front().position, windowFront->first));
            }
            
            if ( frontCandidates.size() > 1 )
            {
                frontCandidates.pop_front();
                
                // Since this is a repeated hash, only the locus in the front of
                // the list was considered min-hash loci. Check if the new front
                // will become a min-hash so it can be flagged.
                //
                if ( maxMinmer == candidatesByHash.end() || ( i >= windowSize && windowFront->first <= maxMinmer->first) )
                {
                    frontCandidates.front().isMinmer = true;
                }
            }
            else
            {
                // The list for this hash is no longer needed; destroy it,
                // repositioning the reference to the hth min-hash if
                // necessary.
                
                if ( maxMinmer != candidatesByHash.end() && windowFront->first <= maxMinmer->first )
                {
                    maxMinmer++;
                    
                    if ( maxMinmer != candidatesByHash.end() )
                    {
                        maxMinmer->second.front().isMinmer = true;
                    }
                    
                    unique++;
                }
            
                candidatesByHash.erase(windowFront);
            }
        }
        
        if ( i == windowSize - 1 )
        {
            // first complete window; mark min-hashes
            
            for ( map<Sketch::hash_t, deque<CandidateLocus>>::iterator j = candidatesByHash.begin(); j != maxMinmer; j++ )
            {
                j->second.front().isMinmer = true;
            }
            
            if ( maxMinmer != candidatesByHash.end() )
            {
                maxMinmer->second.front().isMinmer = true;
            }
            
            unique++;
        }
        
        // Mark the candidate that was pushed on the back of the window queue
        // earlier as a min-hash if necessary
        //
        if ( newCandidates != candidatesByHash.end() && i >= windowSize && (maxMinmer == candidatesByHash.end() || newCandidates->first <= maxMinmer->first) )
        {
            newCandidates->second.front().isMinmer = true;
        }
        
        if ( verbosity > 1 )
        {
            for ( map<Sketch::hash_t, deque<CandidateLocus>>::iterator j = candidatesByHash.begin(); j != candidatesByHash.end(); j++ )
            {
                cout << "   \t" << j->first;
                
                if ( j == maxMinmer )
                {
                     cout << "*";
                }
                
                for ( deque<CandidateLocus>::iterator k = j->second.begin(); k != j->second.end(); k++ )
                {
                    cout << '\t' << k->position;
                    
                    if ( k->isMinmer )
                    {
                        cout << '!';
                    }
                }
                
                cout << endl;
            }
        }
    }
    
    // finalize remaining min-hashes from the last window
    //
    while ( windowQueue.size() > 0 )
    {
        map<Sketch::hash_t, deque<CandidateLocus>>::iterator windowFront = windowQueue.front();
        windowQueue.pop();
        
        if ( windowFront != candidatesByHash.end() )
        {
            deque<CandidateLocus> & frontCandidates = windowFront->second;
            
            if ( frontCandidates.size() > 0 )
            {
                if ( frontCandidates.front().isMinmer )
                {
                    if ( verbosity > 1 ) cout << "   \t   minmer:" << frontCandidates.front().position << '\t' << windowFront->first << endl;
                    positionHashes.push_back(Sketch::PositionHash(frontCandidates.front().position, windowFront->first));
                }
                
                frontCandidates.pop_front();
            }
        }
    }
    
    if ( verbosity > 1 )
    {
        cout << endl << "Minmers:" << endl;
    
        for ( int i = 0; i < positionHashes.size(); i++ )
        {
            cout << "   " << positionHashes.at(i).position << '\t' << positionHashes.at(i).hash << endl;
        }
        
        cout << endl;
    }
    
    if ( verbosity > 0 ) cout << "   " << positionHashes.size() << " minmers across " << length - windowSize - kmerSize + 2 << " windows (" << unique << " windows with distinct minmer sets)." << endl << endl;
}

bool hasSuffix(string const & whole, string const & suffix)
{
    if (whole.length() >= suffix.length())
    {
        return 0 == whole.compare(whole.length() - suffix.length(), suffix.length(), suffix);
    }
    
    return false;
}

Sketch::SketchOutput * loadCapnp(Sketch::SketchInput * input)
{
	const char * file = input->fileName.c_str();
    int fd = open(file, O_RDONLY);
    
    struct stat fileInfo;
    
    if ( stat(file, &fileInfo) == -1 )
    {
        return 0;
    }
    
	Sketch::SketchOutput * output = new Sketch::SketchOutput();
	vector<Sketch::Reference> & references = output->references;
	
    void * data = mmap(NULL, fileInfo.st_size, PROT_READ, MAP_PRIVATE, fd, 0);
    
    capnp::ReaderOptions readerOptions;
    
    readerOptions.traversalLimitInWords = 1000000000000;
    readerOptions.nestingLimit = 1000000;
    
    capnp::FlatArrayMessageReader * message = new capnp::FlatArrayMessageReader(kj::ArrayPtr<const capnp::word>(reinterpret_cast<const capnp::word *>(data), fileInfo.st_size / sizeof(capnp::word)), readerOptions);
    capnp::MinHash::Reader reader = message->getRoot<capnp::MinHash>();
    
    capnp::MinHash::ReferenceList::Reader referenceListReader = reader.getReferenceList();
    
    capnp::List<capnp::MinHash::ReferenceList::Reference>::Reader referencesReader = referenceListReader.getReferences();
    
    references.resize(referencesReader.size());
    
    for ( uint64_t i = 0; i < referencesReader.size(); i++ )
    {
        capnp::MinHash::ReferenceList::Reference::Reader referenceReader = referencesReader[i];
        
        Sketch::Reference & reference = references[i];
        
        reference.name = referenceReader.getName();
        reference.comment = referenceReader.getComment();
        
        if ( referenceReader.getLength64() )
        {
        	reference.length = referenceReader.getLength64();
        }
        else
        {
	        reference.length = referenceReader.getLength();
	    }
        
        reference.hashesSorted.setUse64(input->parameters.kmerSize > 16);
        
        if ( input->parameters.kmerSize > 16 )
        {
            capnp::List<uint64_t>::Reader hashesReader = referenceReader.getHashes64();
        
        	uint64_t hashCount = hashesReader.size();
        	
        	if ( hashCount > input->parameters.minHashesPerWindow )
        	{
        		hashCount = input->parameters.minHashesPerWindow;
        	}
        	
            reference.hashesSorted.resize(hashCount);
        
            for ( uint64_t j = 0; j < hashCount; j++ )
            {
                reference.hashesSorted.set64(j, hashesReader[j]);
            }
        }
        else
        {
            capnp::List<uint32_t>::Reader hashesReader = referenceReader.getHashes32();
        	
        	uint64_t hashCount = hashesReader.size();
        	
        	if ( hashCount > input->parameters.minHashesPerWindow )
        	{
        		hashCount = input->parameters.minHashesPerWindow;
        	}
        	
            reference.hashesSorted.resize(hashCount);
        
            for ( uint64_t j = 0; j < hashCount; j++ )
            {
                reference.hashesSorted.set32(j, hashesReader[j]);
            }
        }
    }
    
    capnp::MinHash::LocusList::Reader locusListReader = reader.getLocusList();
    capnp::List<capnp::MinHash::LocusList::Locus>::Reader lociReader = locusListReader.getLoci();
    
    output->positionHashesByReference.resize(references.size());
    
    for ( uint64_t i = 0; i < lociReader.size(); i++ )
    {
        capnp::MinHash::LocusList::Locus::Reader locusReader = lociReader[i];
        //cout << locusReader.getHash() << '\t' << locusReader.getSequence() << '\t' << locusReader.getPosition() << endl;
        output->positionHashesByReference[locusReader.getSequence()].push_back(Sketch::PositionHash(locusReader.getPosition(), locusReader.getHash64()));
    }
    
    /*
    cout << endl << "References:" << endl << endl;
    
    vector< vector<string> > columns(3);
    
    columns[0].push_back("ID");
    columns[1].push_back("Length");
    columns[2].push_back("Name/Comment");
    
    for ( uint64_t i = 0; i < references.size(); i++ )
    {
        columns[0].push_back(to_string(i));
        columns[1].push_back(to_string(references[i].length));
        columns[2].push_back(references[i].name + " " + references[i].comment);
    }
    
    printColumns(columns);
    cout << endl;
    */
    
    /*
    printf("\nCombined hash table:\n");
    
    cout << "   kmer:  " << kmerSize << endl;
    cout << "   comp:  " << compressionFactor << endl << endl;
    
    for ( LociByHash_umap::iterator i = lociByHash.begin(); i != lociByHash.end(); i++ )
    {
        printf("Hash %u:\n", i->first);
        
        for ( int j = 0; j < i->second.size(); j++ )
        {
            printf("   Seq: %d\tPos: %d\n", i->second.at(j).sequence, i->second.at(j).position);
        }
    }
    
    cout << endl;
    */
    
    munmap(data, fileInfo.st_size);
    close(fd);
    delete message;
    
    return output;
}

void reverseComplement(const char * src, char * dest, int length)
{
    for ( int i = 0; i < length; i++ )
    {
        char base = src[i];
        
        switch ( base )
        {
            case 'A': base = 'T'; break;
            case 'C': base = 'G'; break;
            case 'G': base = 'C'; break;
            case 'T': base = 'A'; break;
            default: break;
        }
        
        dest[length - i - 1] = base;
    }
}

void setMinHashesForReference(Sketch::Reference & reference, const HashSet & hashes)
{
    HashList & hashList = reference.hashesSorted;
    hashList.clear();
    hashes.toHashList(hashList);
    hashList.sort();
}

Sketch::SketchOutput * sketchFile(Sketch::SketchInput * input)
{
	FILE * inStream = 0;
	
	if ( input->fileName == "-" )
	{
		inStream = stdin;
	}
	else
	{
		inStream = fopen(input->fileName.c_str(), "r");
	}
	
	gzFile fp = gzdopen(fileno(inStream), "r");
	kseq_t *seq = kseq_init(fp);
	
	const Sketch::Parameters & parameters = input->parameters;
	HashSet minHashes(parameters.kmerSize);
	HashPriorityQueue minHashesQueue(parameters.kmerSize); // only used for non-windowed
	
	Sketch::SketchOutput * output = new Sketch::SketchOutput();
	
	output->references.resize(1);
	Sketch::Reference & reference = output->references[0];
	
	if ( input->fileName != "-" )
	{
		reference.name = input->fileName;
	}
	
    bool use64 = parameters.kmerSize > 16;
    
	reference.length = 0;
	reference.hashesSorted.setUse64(use64);
	
    bloom_filter * bloomFilter = 0;
    
    uint64_t kmersTotal;
    uint64_t kmersUsed;
    
	if ( parameters.bloomFilter )
	{
		reference.length = parameters.genomeSize;
		
		bloom_parameters bloomParams;
		
		bloomParams.projected_element_count = (uint64_t)parameters.genomeSize * 10l; // TODO: error rate based on platform and coverage
		bloomParams.false_positive_probability = parameters.bloomError;
		bloomParams.maximum_size = (uint64_t)parameters.memoryMax * 8l;
		bloomParams.compute_optimal_parameters();
		
		kmersTotal = 0;
		kmersUsed = 0;
		
		//if ( i == 0 && verbosity > 0 )
		{
			//cerr << "   Bloom table size (bytes): " << bloomParams.optimal_parameters.table_size / 8 << endl;
		}
		
		bloomFilter = new bloom_filter(bloomParams);
	}
	
    int l;
    int count = 0;
	bool skipped = false;
	
	
	while ((l = kseq_read(seq)) >= 0)
	{
		if ( l < parameters.kmerSize )
		{
			skipped = true;
			continue;
		}
		
		if ( parameters.windowed )
		{
			// TODO positionHashesByReference.resize(count + 1);
		}
		
		//if ( verbosity > 0 && parameters.windowed ) cout << '>' << seq->name.s << " (" << l << "nt)" << endl << endl;
		//if (seq->comment.l) printf("comment: %s\n", seq->comment.s);
		//printf("seq: %s\n", seq->seq.s);
		//if (seq->qual.l) printf("qual: %s\n", seq->qual.s);
		
		if ( ! parameters.bloomFilter )
		{
			reference.length += l;
			
			if ( input->fileName == "-" && reference.name == "" )
			{
				reference.name = seq->name.s;
			}
		}
		
		if ( parameters.windowed )
		{
			// TODO getMinHashPositions(positionHashesByReference[count], seq->seq.s, l, parameters, verbosity);
		}
		else
		{
			addMinHashes(minHashes, minHashesQueue, bloomFilter, seq->seq.s, l, parameters, kmersTotal, kmersUsed);
		}
	}
	
	if (  l != -1 )
	{
		cerr << "\nERROR: reading " << input->fileName << "." << endl;
		exit(1);
	}
	
	if ( reference.length == 0 )
	{
		if ( skipped )
		{
			cerr << "\nWARNING: All fasta records in " << input->fileName << "were shorter than the k-mer size (" << parameters.kmerSize << ")." << endl;
		}
		else
		{
			cerr << "\nERROR: Did not find fasta records in \"" << input->fileName << "\"." << endl;
		}
		
		exit(1);
	}
	
	if ( parameters.concatenated )
	{
		if ( ! parameters.windowed )
		{
			setMinHashesForReference(reference, minHashes);
		}
		
		if ( bloomFilter != 0 )
		{
			//if ( verbosity > 0 )
			{
				//cerr << "   " << kmersTotal - kmersUsed << " of " << kmersTotal << " kmers filtered from " << (files[i] == "-" ? "stdin" : files[i]) << endl;
			}
			
			delete bloomFilter;
		}
		
		count++;
	}
	
	kseq_destroy(seq);
	gzclose(fp);
	fclose(inStream);
	
	return output;
}

Sketch::SketchOutput * sketchSequence(Sketch::SketchInput * input)
{
	const Sketch::Parameters & parameters = input->parameters;
	
	HashSet minHashes(parameters.kmerSize);
	HashPriorityQueue minHashesQueue(parameters.kmerSize); // only used for non-windowed
	
	Sketch::SketchOutput * output = new Sketch::SketchOutput();
	
	output->references.resize(1);
	Sketch::Reference & reference = output->references[0];
	
    bool use64 = parameters.kmerSize > 16;
    
	reference.length = input->length;
	reference.name = input->name;
	reference.comment = input->comment;
	reference.hashesSorted.setUse64(use64);
	
	// unused, but needed to pass to addMinHashes
	//
	uint64_t kmersTotal;
	uint64_t kmersUsed;
	
	if ( parameters.windowed )
	{
		// TODO getMinHashPositions(positionHashesByReference[count], input->seq, l, parameters, verbosity);
	}
	else
	{
		addMinHashes(minHashes, minHashesQueue, 0, input->seq, input->length, parameters, kmersTotal, kmersUsed);
	}
	
	setMinHashesForReference(reference, minHashes);
	
	return output;
}

// The following functions are adapted from http://www.zlib.net/zpipe.c


/* Compress from file source to file dest until EOF on source.
   def() returns Z_OK on success, Z_MEM_ERROR if memory could not be
   allocated for processing, Z_STREAM_ERROR if an invalid compression
   level is supplied, Z_VERSION_ERROR if the version of zlib.h and the
   version of the library linked do not match, or Z_ERRNO if there is
   an error reading or writing the files. */
int def(int fdSource, int fdDest, int level)
{
    int ret, flush;
    unsigned have;
    z_stream strm;
    unsigned char in[CHUNK];
    unsigned char out[CHUNK];

    /* allocate deflate state */
    strm.zalloc = Z_NULL;
    strm.zfree = Z_NULL;
    strm.opaque = Z_NULL;
    ret = deflateInit(&strm, level);
    if (ret != Z_OK)
        return ret;

    /* compress until end of file */
    do {
        strm.avail_in = read(fdSource, in, CHUNK);
        if (strm.avail_in == -1) {
            (void)deflateEnd(&strm);
            return Z_ERRNO;
        }
        flush = strm.avail_in == 0 ? Z_FINISH : Z_NO_FLUSH;
        strm.next_in = in;

        /* run deflate() on input until output buffer not full, finish
           compression if all of source has been read in */
        do {
            strm.avail_out = CHUNK;
            strm.next_out = out;
            ret = deflate(&strm, flush);    /* no bad return value */
            assert(ret != Z_STREAM_ERROR);  /* state not clobbered */
            have = CHUNK - strm.avail_out;
            if (write(fdDest, out, have) != have) {
                (void)deflateEnd(&strm);
                return Z_ERRNO;
            }
        } while (strm.avail_out == 0);
        assert(strm.avail_in == 0);     /* all input will be used */

        /* done when last data in file processed */
    } while (flush != Z_FINISH);
    assert(ret == Z_STREAM_END);        /* stream will be complete */

    /* clean up and return */
    (void)deflateEnd(&strm);
    return Z_OK;
}

/* Decompress from file source to file dest until stream ends or EOF.
   inf() returns Z_OK on success, Z_MEM_ERROR if memory could not be
   allocated for processing, Z_DATA_ERROR if the deflate data is
   invalid or incomplete, Z_VERSION_ERROR if the version of zlib.h and
   the version of the library linked do not match, or Z_ERRNO if there
   is an error reading or writing the files. */
int inf(int fdSource, int fdDest)
{
    int ret;
    unsigned have;
    z_stream strm;
    unsigned char in[CHUNK];
    unsigned char out[CHUNK];

    /* allocate inflate state */
    strm.zalloc = Z_NULL;
    strm.zfree = Z_NULL;
    strm.opaque = Z_NULL;
    strm.avail_in = 0;
    strm.next_in = Z_NULL;
    ret = inflateInit(&strm);
    if (ret != Z_OK)
        return ret;

    /* decompress until deflate stream ends or end of file */
    do {
        strm.avail_in = read(fdSource, in, CHUNK);
        if (strm.avail_in == -1) {
            (void)inflateEnd(&strm);
            return Z_ERRNO;
        }
        if (strm.avail_in == 0)
            break;
        strm.next_in = in;

        /* run inflate() on input until output buffer not full */
        do {
            strm.avail_out = CHUNK;
            strm.next_out = out;
            ret = inflate(&strm, Z_NO_FLUSH);
            assert(ret != Z_STREAM_ERROR);  /* state not clobbered */
            switch (ret) {
            case Z_NEED_DICT:
                ret = Z_DATA_ERROR;     /* and fall through */
            case Z_DATA_ERROR:
            case Z_MEM_ERROR:
                (void)inflateEnd(&strm);
                return ret;
            }
            have = CHUNK - strm.avail_out;
            if (write(fdDest, out, have) != have) {
                (void)inflateEnd(&strm);
                return Z_ERRNO;
            }
        } while (strm.avail_out == 0);

        /* done when inflate() says it's done */
    } while (ret != Z_STREAM_END);

    /* clean up and return */
    (void)inflateEnd(&strm);
    return ret == Z_STREAM_END ? Z_OK : Z_DATA_ERROR;
}

/* report a zlib or i/o error */
void zerr(int ret)
{
    fputs("zpipe: ", stderr);
    switch (ret) {
    case Z_ERRNO:
        if (ferror(stdin))
            fputs("error reading stdin\n", stderr);
        if (ferror(stdout))
            fputs("error writing stdout\n", stderr);
        break;
    case Z_STREAM_ERROR:
        fputs("invalid compression level\n", stderr);
        break;
    case Z_DATA_ERROR:
        fputs("invalid or incomplete deflate data\n", stderr);
        break;
    case Z_MEM_ERROR:
        fputs("out of memory\n", stderr);
        break;
    case Z_VERSION_ERROR:
        fputs("zlib version mismatch!\n", stderr);
    }
}<|MERGE_RESOLUTION|>--- conflicted
+++ resolved
@@ -62,168 +62,24 @@
 {
     parameters = parametersNew;
     
-<<<<<<< HEAD
 	ThreadPool<Sketch::SketchInput, Sketch::SketchOutput> threadPool(0, parameters.parallelism);
 	
     for ( int i = 0; i < files.size(); i++ )
     {
         bool isSketch = hasSuffix(files[i], suffixSketch);
-=======
-    int l;
-    int count = 0;
-    
-    bool use64 = parameters.kmerSize > 16;
-    
-    uint64_t kmersTotal;
-    uint64_t kmersUsed;
-    
-    for ( int i = 0; i < files.size(); i++ )
-    {
-        MinHashHeap minHashHeap(parameters.kmerSize > 16, parameters.minHashesPerWindow, parameters.reads ? parameters.minCov : 1);
-        
-        FILE * inStream = 0;
-        
-        if ( files[i] == "-" )
-        {
-            if ( verbosity > 0 )
-            {
-                cerr << "Sketching from stdin..." << endl;
-            }
-            
-            inStream = stdin;
-        }
-        else
-        {
-            if ( verbosity > 0 )
-            {
-                cerr << "Sketching " << files[i] << "..." << endl;
-            }
-            
-            inStream = fopen(files[i].c_str(), "r");
-            
-            if ( inStream == NULL )
-            {
-                cerr << "ERROR: could not open " << files[i] << " for reading." << endl;
-                exit(1);
-            }
-        }
->>>>>>> 5336e7a6
         
         if ( isSketch )
         {
-<<<<<<< HEAD
 			// init header to check params
 			//
 			Sketch sketchTest;
 			sketchTest.initParametersFromCapnp(files[i].c_str());
 			
         	if ( i == 0 && ! enforceParameters )
-=======
-            references.resize(references.size() + 1);
-            
-            if ( files[i] != "-" )
-            {
-                references[references.size() - 1].name = files[i];
-            }
-            
-            references[references.size() - 1].length = 0;
-            references[references.size() - 1].hashesSorted.setUse64(use64);
-        }
-        
-        bool skipped = false;
-        
-        while ((l = kseq_read(seq)) >= 0)
-        {
-            if ( l < parameters.kmerSize )
-            {
-            	skipped = true;
-                continue;
-            }
-            
-            if ( parameters.windowed )
-            {
-                positionHashesByReference.resize(count + 1);
-            }
-            
-            if ( ! parameters.concatenated )
-            {
-                references.resize(references.size() + 1);
-                references[references.size() - 1].hashesSorted.setUse64(use64);
-                minHashHeap.clear();
-            }
-            
-            if ( verbosity > 0 && parameters.windowed ) cout << '>' << seq->name.s << " (" << l << "nt)" << endl << endl;
-            //if (seq->comment.l) printf("comment: %s\n", seq->comment.s);
-            //printf("seq: %s\n", seq->seq.s);
-            //if (seq->qual.l) printf("qual: %s\n", seq->qual.s);
-            
-            Reference & reference = references[references.size() - 1];
-            
-            if ( ! parameters.concatenated )
-            {
-                reference.name = seq->name.s;
-                
-                if ( seq->comment.l > 0 )
-                {
-                    reference.comment = seq->comment.s;
-                }
-                
-                reference.length = l;
-            }
-            else if ( ! parameters.reads )
-            {
-                references[references.size() - 1].length += l;
-                
-                if ( files[i] == "-" && references[references.size() - 1].name == "" )
-                {
-                    references[references.size() - 1].name = seq->name.s;
-                }
-            }
-            
-            if ( parameters.windowed )
-            {
-                getMinHashPositions(positionHashesByReference[count], seq->seq.s, l, parameters, verbosity);
-            }
-            else
-            {
-                addMinHashes(minHashHeap, seq->seq.s, l, parameters);
-            }
-            
-            if ( ! parameters.concatenated )
-            {
-                if ( ! parameters.windowed )
-                {
-                    setMinHashesForReference(references.size() - 1, minHashHeap);
-                }
-			
-                count++;
-            }
-        }
-		
-		if ( parameters.reads )
-		{
-			references[references.size() - 1].length = minHashHeap.estimateSetSize();
-		}
-        
-        if (  l != -1 )
-        {
-        	cerr << "\nERROR: reading " << files[i] << "." << endl;
-        	exit(1);
-        }
-        
-        if ( references[0].length == 0 )
-        {
-        	if ( skipped )
-        	{
-        		cerr << "\nWARNING: All fasta records in " << files[i] << "were shorter than the k-mer size (" << parameters.kmerSize << ")." << endl;
-        	}
-        	else
->>>>>>> 5336e7a6
         	{
         		initParametersFromCapnp(files[i].c_str());
         	}
         	
-<<<<<<< HEAD
 			if ( sketchTest.getKmerSize() != parameters.kmerSize )
 			{
 				cerr << "\nWARNING: The sketch " << files[i] << " has a kmer size (" << sketchTest.getKmerSize() << ") that does not match the current kmer size (" << parameters.kmerSize << "). This file will be skipped.\n\n";
@@ -245,23 +101,6 @@
             if ( sketchTest.getMinHashesPerWindow() > parameters.minHashesPerWindow )
             {
                 cerr << "\nWARNING: The sketch file " << files[i] << " has a target sketch size (" << sketchTest.getMinHashesPerWindow() << ") that is larger than the current sketch size (" << parameters.minHashesPerWindow << "). Its sketches will be reduced." << endl << endl;
-=======
-            exit(1);
-        }
-        
-        if ( parameters.reads )
-        {
-        	cerr << "Estimated genome size: " << minHashHeap.estimateSetSize() << endl;
-        	cerr << "Estimated coverage:    " << minHashHeap.estimateMultiplicity() << endl;
-        }
-        
-        if ( parameters.concatenated )
-        {
-            if ( ! parameters.windowed )
-            {
-                setMinHashesForReference(references.size() - 1, minHashHeap);
-                //minHashHeap.computeStats();
->>>>>>> 5336e7a6
             }
             
             // init fully
@@ -577,19 +416,7 @@
     kmerSpace = pow(4, parameters.kmerSize); // TODO: alphabet?
 }
 
-<<<<<<< HEAD
-void addMinHashes(HashSet & minHashes, HashPriorityQueue & minHashesQueue, bloom_filter * bloomFilter, char * seq, uint64_t length, const Sketch::Parameters & parameters, uint64_t & kmersTotal, uint64_t & kmersUsed)
-=======
-void Sketch::setMinHashesForReference(uint64_t referenceIndex, const MinHashHeap & minHashHeap)
-{
-    HashList & hashList = references[referenceIndex].hashesSorted;
-    hashList.clear();
-    minHashHeap.toHashList(hashList);
-    hashList.sort();
-}
-
 void addMinHashes(MinHashHeap & minHashHeap, char * seq, uint64_t length, const Sketch::Parameters & parameters)
->>>>>>> 5336e7a6
 {
     int kmerSize = parameters.kmerSize;
     uint64_t mins = parameters.minHashesPerWindow;
@@ -1183,7 +1010,7 @@
     }
 }
 
-void setMinHashesForReference(Sketch::Reference & reference, const HashSet & hashes)
+void setMinHashesForReference(Sketch::Reference & reference, const MinHashHeap & hashes)
 {
     HashList & hashList = reference.hashesSorted;
     hashList.clear();
@@ -1208,8 +1035,6 @@
 	kseq_t *seq = kseq_init(fp);
 	
 	const Sketch::Parameters & parameters = input->parameters;
-	HashSet minHashes(parameters.kmerSize);
-	HashPriorityQueue minHashesQueue(parameters.kmerSize); // only used for non-windowed
 	
 	Sketch::SketchOutput * output = new Sketch::SketchOutput();
 	
@@ -1223,40 +1048,14 @@
 	
     bool use64 = parameters.kmerSize > 16;
     
+    MinHashHeap minHashHeap(parameters.kmerSize > 16, parameters.minHashesPerWindow, parameters.reads ? parameters.minCov : 1);
+
 	reference.length = 0;
 	reference.hashesSorted.setUse64(use64);
-	
-    bloom_filter * bloomFilter = 0;
-    
-    uint64_t kmersTotal;
-    uint64_t kmersUsed;
-    
-	if ( parameters.bloomFilter )
-	{
-		reference.length = parameters.genomeSize;
-		
-		bloom_parameters bloomParams;
-		
-		bloomParams.projected_element_count = (uint64_t)parameters.genomeSize * 10l; // TODO: error rate based on platform and coverage
-		bloomParams.false_positive_probability = parameters.bloomError;
-		bloomParams.maximum_size = (uint64_t)parameters.memoryMax * 8l;
-		bloomParams.compute_optimal_parameters();
-		
-		kmersTotal = 0;
-		kmersUsed = 0;
-		
-		//if ( i == 0 && verbosity > 0 )
-		{
-			//cerr << "   Bloom table size (bytes): " << bloomParams.optimal_parameters.table_size / 8 << endl;
-		}
-		
-		bloomFilter = new bloom_filter(bloomParams);
-	}
 	
     int l;
     int count = 0;
 	bool skipped = false;
-	
 	
 	while ((l = kseq_read(seq)) >= 0)
 	{
@@ -1276,7 +1075,7 @@
 		//printf("seq: %s\n", seq->seq.s);
 		//if (seq->qual.l) printf("qual: %s\n", seq->qual.s);
 		
-		if ( ! parameters.bloomFilter )
+		if ( ! parameters.reads )
 		{
 			reference.length += l;
 			
@@ -1292,7 +1091,7 @@
 		}
 		else
 		{
-			addMinHashes(minHashes, minHashesQueue, bloomFilter, seq->seq.s, l, parameters, kmersTotal, kmersUsed);
+	        addMinHashes(minHashHeap, seq->seq.s, l, parameters);
 		}
 	}
 	
@@ -1320,22 +1119,18 @@
 	{
 		if ( ! parameters.windowed )
 		{
-			setMinHashesForReference(reference, minHashes);
-		}
-		
-		if ( bloomFilter != 0 )
-		{
-			//if ( verbosity > 0 )
-			{
-				//cerr << "   " << kmersTotal - kmersUsed << " of " << kmersTotal << " kmers filtered from " << (files[i] == "-" ? "stdin" : files[i]) << endl;
-			}
-			
-			delete bloomFilter;
+			setMinHashesForReference(reference, minHashHeap);
 		}
 		
 		count++;
 	}
 	
+    if ( parameters.reads )
+    {
+       	cerr << "Estimated genome size: " << minHashHeap.estimateSetSize() << endl;
+    	cerr << "Estimated coverage:    " << minHashHeap.estimateMultiplicity() << endl;
+    }
+	
 	kseq_destroy(seq);
 	gzclose(fp);
 	fclose(inStream);
@@ -1347,9 +1142,6 @@
 {
 	const Sketch::Parameters & parameters = input->parameters;
 	
-	HashSet minHashes(parameters.kmerSize);
-	HashPriorityQueue minHashesQueue(parameters.kmerSize); // only used for non-windowed
-	
 	Sketch::SketchOutput * output = new Sketch::SketchOutput();
 	
 	output->references.resize(1);
@@ -1357,15 +1149,12 @@
 	
     bool use64 = parameters.kmerSize > 16;
     
+    MinHashHeap minHashHeap(parameters.kmerSize > 16, parameters.minHashesPerWindow, parameters.reads ? parameters.minCov : 1);
+
 	reference.length = input->length;
 	reference.name = input->name;
 	reference.comment = input->comment;
 	reference.hashesSorted.setUse64(use64);
-	
-	// unused, but needed to pass to addMinHashes
-	//
-	uint64_t kmersTotal;
-	uint64_t kmersUsed;
 	
 	if ( parameters.windowed )
 	{
@@ -1373,10 +1162,10 @@
 	}
 	else
 	{
-		addMinHashes(minHashes, minHashesQueue, 0, input->seq, input->length, parameters, kmersTotal, kmersUsed);
+        addMinHashes(minHashHeap, input->seq, input->length, parameters);
 	}
 	
-	setMinHashesForReference(reference, minHashes);
+	setMinHashesForReference(reference, minHashHeap);
 	
 	return output;
 }
